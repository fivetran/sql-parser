--- conflicted
+++ resolved
@@ -896,7 +896,6 @@
         return node.statementToString() + " = '" + node.getValue() + "'";
     }
 
-<<<<<<< HEAD
     protected String rowCtorNode(RowConstructorNode row) throws StandardException
     {
         ValueNodeList list = row.getNodeList();
@@ -929,12 +928,12 @@
             bd.append(rowCtorNode((RowConstructorNode)node));
         else
             bd.append(toString(node));
-=======
+    }
+    
     protected String zorderFuncNode (SpecialIndexFuncNode node)
     {
         return node.getFunctionType() + "(" 
                + node.get(0).getColumnName() + ", "
                + node.get(1).getColumnName() + ")";
->>>>>>> 1f2b8774
     }
 }