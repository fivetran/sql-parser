/**
 * Copyright 2011-2013 FoundationDB, LLC
 *
 * Licensed under the Apache License, Version 2.0 (the "License");
 * you may not use this file except in compliance with the License.
 * You may obtain a copy of the License at
 *
 *     http://www.apache.org/licenses/LICENSE-2.0
 *
 * Unless required by applicable law or agreed to in writing, software
 * distributed under the License is distributed on an "AS IS" BASIS,
 * WITHOUT WARRANTIES OR CONDITIONS OF ANY KIND, either express or implied.
 * See the License for the specific language governing permissions and
 * limitations under the License.
 */

package com.foundationdb.sql.unparser;

import com.foundationdb.sql.StandardException;
import com.foundationdb.sql.parser.*;

import java.util.HashSet;
import java.util.Locale;
import java.util.Map;
import java.util.Set;

public class NodeToString
{
    public NodeToString() {
    }

    public String toString(QueryTreeNode node) throws StandardException {
        switch (node.getNodeType()) {
        case NodeTypes.CREATE_TABLE_NODE:
            return createTableNode((CreateTableNode)node);
        case NodeTypes.CREATE_VIEW_NODE:
            return createViewNode((CreateViewNode)node);
        case NodeTypes.DROP_TABLE_NODE:
        case NodeTypes.DROP_VIEW_NODE:
        case NodeTypes.DROP_TRIGGER_NODE:
            return qualifiedDDLNode((DDLStatementNode)node);
        case NodeTypes.DROP_INDEX_NODE:
            return dropIndexNode((DropIndexNode)node);
        case NodeTypes.EXPLAIN_STATEMENT_NODE:
            return explainStatementNode((ExplainStatementNode)node);
        case NodeTypes.TRANSACTION_CONTROL_NODE:
            return transactionControlNode((TransactionControlNode)node);
        case NodeTypes.SET_TRANSACTION_ISOLATION_NODE:
            return setTransactionIsolationNode((SetTransactionIsolationNode)node);
        case NodeTypes.SET_TRANSACTION_ACCESS_NODE:
            return setTransactionAccessNode((SetTransactionAccessNode)node);
        case NodeTypes.SET_CONSTRAINTS_NODE:
            return setConstraintsNode((SetConstraintsNode)node);
        case NodeTypes.SET_CONFIGURATION_NODE:
            return setConfigurationNode((SetConfigurationNode)node);
        case NodeTypes.SHOW_CONFIGURATION_NODE:
            return showConfigurationNode((ShowConfigurationNode)node);
        case NodeTypes.TABLE_ELEMENT_LIST:
            return tableElementList((TableElementList)node);
        case NodeTypes.TABLE_NAME_LIST:
            return tableNameList((TableNameList)node);
        case NodeTypes.COLUMN_DEFINITION_NODE:
            return columnDefinitionNode((ColumnDefinitionNode)node);
        case NodeTypes.CONSTRAINT_DEFINITION_NODE:
            return constraintDefinitionNode((ConstraintDefinitionNode)node);
        case NodeTypes.FK_CONSTRAINT_DEFINITION_NODE:
            return fkConstraintDefinitionNode((FKConstraintDefinitionNode)node);
        case NodeTypes.CREATE_INDEX_NODE:
            return createIndexNode((CreateIndexNode)node);
        case NodeTypes.INDEX_COLUMN_LIST:
            return indexColumnList((IndexColumnList)node);
        case NodeTypes.INDEX_COLUMN:
            return indexColumn((IndexColumn)node);
        case NodeTypes.STORAGE_FORMAT_NODE:
            return storageFormatNode((StorageFormatNode)node);
        case NodeTypes.CREATE_ALIAS_NODE:
            return createAliasNode((CreateAliasNode)node);
        case NodeTypes.RENAME_NODE:
            return renameNode((RenameNode)node);
        case NodeTypes.CURSOR_NODE:
            return cursorNode((CursorNode)node);
        case NodeTypes.SELECT_NODE:
            return selectNode((SelectNode)node);
        case NodeTypes.INSERT_NODE:
            return insertNode((InsertNode)node);
        case NodeTypes.UPDATE_NODE:
            return updateNode((UpdateNode)node);
        case NodeTypes.DELETE_NODE:
            return deleteNode((DeleteNode)node);
        case NodeTypes.SUBQUERY_NODE:
            return subqueryNode((SubqueryNode)node);
        case NodeTypes.RESULT_COLUMN_LIST:
            return resultColumnList((ResultColumnList)node);
        case NodeTypes.RESULT_COLUMN:
            return resultColumn((ResultColumn)node);
        case NodeTypes.ALL_RESULT_COLUMN:
            return allResultColumn((AllResultColumn)node);
        case NodeTypes.FROM_LIST:
            return fromList((FromList)node);
        case NodeTypes.JOIN_NODE:
        case NodeTypes.HALF_OUTER_JOIN_NODE:
        case NodeTypes.FULL_OUTER_JOIN_NODE:
            return joinNode((JoinNode)node);
        case NodeTypes.UNION_NODE:
            return unionNode((UnionNode)node);
        case NodeTypes.GROUP_BY_LIST:
            return groupByList((GroupByList)node);
        case NodeTypes.GROUP_CONCAT_NODE:
            return groupConcat((GroupConcatNode)node);
        case NodeTypes.ORDER_BY_LIST:
            return orderByList((OrderByList)node);
        case NodeTypes.VALUE_NODE_LIST:
            return valueNodeList((ValueNodeList)node);
        case NodeTypes.FROM_BASE_TABLE:
            return fromBaseTable((FromBaseTable)node);
        case NodeTypes.FROM_SUBQUERY:
            return fromSubquery((FromSubquery)node);
        case NodeTypes.TABLE_NAME:
            return tableName((TableName)node);
        case NodeTypes.COLUMN_REFERENCE:
            return columnReference((ColumnReference)node);
        case NodeTypes.VIRTUAL_COLUMN_NODE:
            return virtualColumnNode((VirtualColumnNode)node);
        case NodeTypes.ROW_RESULT_SET_NODE:
            return rowResultSetNode((RowResultSetNode)node);
        case NodeTypes.ROWS_RESULT_SET_NODE:
            return rowsResultSetNode((RowsResultSetNode)node);
        case NodeTypes.GROUP_BY_COLUMN:
            return groupByColumn((GroupByColumn)node);
        case NodeTypes.ORDER_BY_COLUMN:
            return orderByColumn((OrderByColumn)node);
        case NodeTypes.PARTITION_BY_LIST:
            return partitionByList((PartitionByList)node);
        case NodeTypes.PARTITION_BY_COLUMN:
            return partitionByColumn((PartitionByColumn)node);
        case NodeTypes.WINDOW_DEFINITION_NODE:
            return windowDefinitionNode((WindowDefinitionNode)node);
        case NodeTypes.WINDOW_REFERENCE_NODE:
            return windowReferenceNode((WindowReferenceNode)node);
        case NodeTypes.AGGREGATE_WINDOW_FUNCTION_NODE:
            return aggregateWindowFunctionNode((AggregateWindowFunctionNode)node);
        case NodeTypes.ROW_NUMBER_FUNCTION_NODE:
            return rowNumberFunctionNode((RowNumberFunctionNode)node);
        case NodeTypes.AND_NODE:
        case NodeTypes.OR_NODE:
            return binaryLogicalOperatorNode((BinaryLogicalOperatorNode)node);
        case NodeTypes.BINARY_EQUALS_OPERATOR_NODE:
        case NodeTypes.BINARY_NOT_EQUALS_OPERATOR_NODE:
        case NodeTypes.BINARY_GREATER_THAN_OPERATOR_NODE:
        case NodeTypes.BINARY_GREATER_EQUALS_OPERATOR_NODE:
        case NodeTypes.BINARY_LESS_THAN_OPERATOR_NODE:
        case NodeTypes.BINARY_LESS_EQUALS_OPERATOR_NODE:
            return binaryComparisonOperatorNode((BinaryComparisonOperatorNode)node);
        case NodeTypes.BINARY_PLUS_OPERATOR_NODE:
        case NodeTypes.BINARY_TIMES_OPERATOR_NODE:
        case NodeTypes.BINARY_DIVIDE_OPERATOR_NODE:
        case NodeTypes.BINARY_DIV_OPERATOR_NODE:
        case NodeTypes.BINARY_MINUS_OPERATOR_NODE:
        case NodeTypes.MOD_OPERATOR_NODE:
            return binaryArithmeticOperatorNode((BinaryArithmeticOperatorNode)node);
        case NodeTypes.BINARY_BIT_OPERATOR_NODE:
            return binaryBitOperatorNode((BinaryBitOperatorNode)node);
        case NodeTypes.CONCATENATION_OPERATOR_NODE:
            return concatenationOperatorNode((ConcatenationOperatorNode)node);
        case NodeTypes.NOT_NODE:
            return notNode((NotNode)node);
        case NodeTypes.IS_NULL_NODE:
        case NodeTypes.IS_NOT_NULL_NODE:
            return isNullNode((IsNullNode)node);
        case NodeTypes.IS_NODE:
            return isNode((IsNode)node);
        case NodeTypes.ABSOLUTE_OPERATOR_NODE:
        case NodeTypes.SQRT_OPERATOR_NODE:
            return unaryArithmeticOperatorNode((UnaryArithmeticOperatorNode)node);
        case NodeTypes.UNARY_PLUS_OPERATOR_NODE:
        case NodeTypes.UNARY_MINUS_OPERATOR_NODE:
            return unaryPrefixOperatorNode((UnaryArithmeticOperatorNode)node);
        case NodeTypes.UNARY_BITNOT_OPERATOR_NODE:
            return unaryBitOperatorNode((UnaryBitOperatorNode)node);
        case NodeTypes.UNARY_DATE_TIMESTAMP_OPERATOR_NODE:
          return unaryDateTimestampOperatorNode((UnaryDateTimestampOperatorNode)node);
        case NodeTypes.TIMESTAMP_OPERATOR_NODE:
          return timestampOperatorNode((TimestampOperatorNode)node);
        case NodeTypes.EXTRACT_OPERATOR_NODE:
          return extractOperatorNode((ExtractOperatorNode)node);
        case NodeTypes.CHAR_LENGTH_OPERATOR_NODE:
          return lengthOperatorNode((LengthOperatorNode)node);
        case NodeTypes.OCTET_LENGTH_OPERATOR_NODE:
          return octetLengthOperatorNode((OctetLengthOperatorNode)node);
        case NodeTypes.RIGHT_FN_NODE:
        case NodeTypes.LEFT_FN_NODE:
            return leftRightFuncOperatorNode((LeftRightFuncOperatorNode)node);
        case NodeTypes.SIMPLE_STRING_OPERATOR_NODE:
            return simpleStringOperatorNode((SimpleStringOperatorNode)node);
        case NodeTypes.LIKE_OPERATOR_NODE:
            return likeEscapeOperatorNode((LikeEscapeOperatorNode)node);
        case NodeTypes.LOCATE_FUNCTION_NODE:
        case NodeTypes.SUBSTRING_OPERATOR_NODE:
            return ternaryOperatorNode((TernaryOperatorNode)node);
        case NodeTypes.TIMESTAMP_ADD_FN_NODE:
        case NodeTypes.TIMESTAMP_DIFF_FN_NODE:
            return timestampFunctionNode((TernaryOperatorNode)node);
        case NodeTypes.TRIM_OPERATOR_NODE:
            return trimOperatorNode((TrimOperatorNode)node);
        case NodeTypes.IN_LIST_OPERATOR_NODE:
            return inListOperatorNode((InListOperatorNode)node);
        case NodeTypes.ROW_CTOR_NODE:
            return rowCtorNode((RowConstructorNode)node);
        case NodeTypes.BETWEEN_OPERATOR_NODE:
            return betweenOperatorNode((BetweenOperatorNode)node);
        case NodeTypes.CONDITIONAL_NODE:
            return conditionalNode((ConditionalNode)node);
        case NodeTypes.SIMPLE_CASE_NODE:
            return simpleCaseNode((SimpleCaseNode)node);
        case NodeTypes.COALESCE_FUNCTION_NODE:
            return coalesceFunctionNode((CoalesceFunctionNode)node);
        case NodeTypes.AGGREGATE_NODE:
            return aggregateNode((AggregateNode)node);
        case NodeTypes.UNTYPED_NULL_CONSTANT_NODE:
        case NodeTypes.SQL_BOOLEAN_CONSTANT_NODE:
        case NodeTypes.BOOLEAN_CONSTANT_NODE:
        case NodeTypes.BIT_CONSTANT_NODE:
        case NodeTypes.VARBIT_CONSTANT_NODE:
        case NodeTypes.CHAR_CONSTANT_NODE:
        case NodeTypes.DECIMAL_CONSTANT_NODE:
        case NodeTypes.DOUBLE_CONSTANT_NODE:
        case NodeTypes.FLOAT_CONSTANT_NODE:
        case NodeTypes.INT_CONSTANT_NODE:
        case NodeTypes.LONGINT_CONSTANT_NODE:
        case NodeTypes.LONGVARBIT_CONSTANT_NODE:
        case NodeTypes.LONGVARCHAR_CONSTANT_NODE:
        case NodeTypes.SMALLINT_CONSTANT_NODE:
        case NodeTypes.TINYINT_CONSTANT_NODE:
        case NodeTypes.USERTYPE_CONSTANT_NODE:
        case NodeTypes.VARCHAR_CONSTANT_NODE:
        case NodeTypes.BLOB_CONSTANT_NODE:
        case NodeTypes.CLOB_CONSTANT_NODE:
        case NodeTypes.XML_CONSTANT_NODE:
            return constantNode((ConstantNode)node);
        case NodeTypes.PARAMETER_NODE:
            return parameterNode((ParameterNode)node);
        case NodeTypes.DEFAULT_NODE:
            return defaultNode((DefaultNode)node);
        case NodeTypes.USER_NODE:
            return "USER";
        case NodeTypes.CURRENT_USER_NODE:
            return "CURRENT_USER";
        case NodeTypes.SESSION_USER_NODE:
            return "SESSION_USER";
        case NodeTypes.SYSTEM_USER_NODE:
            return "SYSTEM_USER";
        case NodeTypes.CURRENT_ISOLATION_NODE:
            return "CURRENT ISOLATION";
        case NodeTypes.IDENTITY_VAL_NODE:
            return "IDENTITY_VAL_LOCAL()";
        case NodeTypes.CURRENT_SCHEMA_NODE:
            return "CURRENT SCHEMA";
        case NodeTypes.CURRENT_ROLE_NODE:
            return "CURRENT_ROLE";
        case NodeTypes.CURRENT_DATETIME_OPERATOR_NODE:
            return currentDatetimeOperatorNode((CurrentDatetimeOperatorNode)node);
        case NodeTypes.CAST_NODE:
            return castNode((CastNode)node);
        case NodeTypes.EXPLICIT_COLLATE_NODE:
            return explicitCollateNode((ExplicitCollateNode)node);
        case NodeTypes.NEXT_SEQUENCE_NODE:
            return nextSequenceNode((NextSequenceNode)node);
        case NodeTypes.CURRENT_SEQUENCE_NODE:
            return currentSequenceNode((CurrentSequenceNode)node);
        case NodeTypes.JAVA_TO_SQL_VALUE_NODE:
            return javaToSQLValueNode((JavaToSQLValueNode)node);
        case NodeTypes.SQL_TO_JAVA_VALUE_NODE:
            return sqlToJavaValueNode((SQLToJavaValueNode)node);
        case NodeTypes.STATIC_METHOD_CALL_NODE:
            return staticMethodCallNode((StaticMethodCallNode)node);
        case NodeTypes.CALL_STATEMENT_NODE:
            return callStatementNode((CallStatementNode)node);
        case NodeTypes.INDEX_DEFINITION_NODE:
            return indexDefinitionNode((IndexDefinitionNode)node);
        case NodeTypes.DECLARE_STATEMENT_NODE:
            return declareStatementNode((DeclareStatementNode)node);
        case NodeTypes.FETCH_STATEMENT_NODE:
            return fetchStatementNode((FetchStatementNode)node);
        case NodeTypes.CLOSE_STATEMENT_NODE:
            return closeStatementNode((CloseStatementNode)node);
        case NodeTypes.PREPARE_STATEMENT_NODE:
            return prepareStatementNode((PrepareStatementNode)node);
        case NodeTypes.EXECUTE_STATEMENT_NODE:
            return executeStatementNode((ExecuteStatementNode)node);
        case NodeTypes.DEALLOCATE_STATEMENT_NODE:
            return deallocateStatementNode((DeallocateStatementNode)node);
        case NodeTypes.COPY_STATEMENT_NODE:
            return copyStatementNode((CopyStatementNode)node);
        default:
            return "**UNKNOWN(" + node.getNodeType() +")**";
        }
    }

    protected String indexDefinitionNode(IndexDefinitionNode node) throws StandardException
    {
        StringBuilder builder = new StringBuilder("INDEX ");

        String indexName = maybeQuote(node.getName());

        if (indexName != null)
            builder.append(indexName).append(' ');

        builder.append('(')
               .append(indexColumnList(node.getIndexColumnList()))
               .append(')');

        StorageFormatNode storage = node.getStorageFormat();
        if (storage != null)
            builder.append(toString(storage));

        return builder.toString();
    }

    protected String storageFormatNode(StorageFormatNode node) throws StandardException {
        StringBuilder str = new StringBuilder(" STORAGE_FORMAT ");
        str.append(node.getFormat());
        boolean first = true;
        for (Map.Entry<String,String> entry : node.getOptions().entrySet()) {
            if (first) {
                str.append("(");
                first = false;
            }
            else {
                str.append(", ");
            }
            str.append(entry.getKey());
            str.append(" = '");
            str.append(entry.getValue().replace("'", "''"));
            str.append("'");
        }
        if (!first) {
            str.append(")");
        }
        return str.toString();
    }

    protected String createTableNode(CreateTableNode node) throws StandardException {
        StringBuilder str = new StringBuilder("CREATE TABLE ");
        str.append(toString(node.getObjectName()));
        if (node.getTableElementList() != null) {
            str.append("(");
            str.append(toString(node.getTableElementList()));
            str.append(")");
        }
        if (node.getQueryExpression() != null) {
            str.append(" AS (");
            str.append(toString(node.getQueryExpression()));
            str.append(") WITH ");
            if (!node.isWithData()) str.append("NO ");
            str.append("DATA");
        }
        if (node.getStorageFormat() != null)
            str.append(toString(node.getStorageFormat()));
        return str.toString();
    }

    protected String createViewNode(CreateViewNode node) throws StandardException {
        StringBuilder str = new StringBuilder("CREATE VIEW ");
        str.append(toString(node.getObjectName()));
        if (node.getResultColumns() != null) {
            str.append("(");
            str.append(toString(node.getResultColumns()));
            str.append(")");
        }
        str.append(" AS (");
        str.append(toString(node.getParsedQueryExpression()));
        str.append(")");
        return str.toString();
    }

    protected String tableElementList(TableElementList node) throws StandardException {
        return nodeList(node);
    }

    protected String tableNameList(TableNameList node) throws StandardException {
        return nodeList(node);
    }

    protected String columnDefinitionNode(ColumnDefinitionNode node)
            throws StandardException {
        String basis = maybeQuote(node.getColumnName()) + " " + node.getType();
        if( node.getDefaultNode() != null ) {
            return basis + toString(node.getDefaultNode());
        }
        return basis;
    }

    protected String constraintDefinitionNode(ConstraintDefinitionNode node)
            throws StandardException {
        switch (node.getConstraintType()) {
        case PRIMARY_KEY:
            return "PRIMARY KEY(" + toString(node.getColumnList()) + ")";
        case UNIQUE:
            return "UNIQUE(" + toString(node.getColumnList()) + ")";
        default:
            return "**UNKNOWN(" + node.getConstraintType() + ")";
        }
    }

    protected String fkConstraintDefinitionNode(FKConstraintDefinitionNode node)
            throws StandardException {
        StringBuilder str = new StringBuilder();
        if (node.isGrouping())
            str.append("GROUPING ");
        str.append("FOREIGN KEY(");
        str.append(toString(node.getColumnList()));
        str.append(") REFERENCES ");
        str.append(toString(node.getRefTableName()));
        str.append("(");
        str.append(toString(node.getColumnList()));
        str.append(")");
        if (node.isDeferrable())
            str.append(" DEFERRABALE");
        if (node.isInitiallyDeferred())
            str.append(" INITIALLY DEFERRED");
        return str.toString();
    }

    protected String createIndexNode(CreateIndexNode node) throws StandardException {
        StringBuilder str = new StringBuilder("CREATE ");
        if (node.isUnique())
            str.append("UNIQUE ");
        str.append("INDEX");
        str.append(" ");

        switch (node.getExistenceCheck())
        {
            case IF_EXISTS:
                str.append("IF EXISTS ");
                break;
            case IF_NOT_EXISTS:
                str.append("IF NOT EXISTS ");
                break;
        }

        str.append(toString(node.getIndexName()));
        str.append(" ON ");
        str.append(node.getIndexTableName());
        str.append("(");
        str.append(toString(node.getIndexColumnList()));
        str.append(")");
        if (node.getJoinType() != null) {
            str.append(String.format(" USING %s JOIN",
                                     node.getJoinType() == JoinNode.JoinType.LEFT_OUTER ? "LEFT" : "RIGHT"));
        }
        return str.toString();
    }

    protected String indexColumnList(IndexColumnList node) throws StandardException {

        StringBuilder buffer = new StringBuilder();
        int firstFunctionArg = node.firstFunctionArg();
        int lastFunctionArg = node.lastFunctionArg();
        int arg = 0;
        while (arg < node.size()) {
            if (arg > 0) {
                buffer.append(", ");
            }
            if (arg == firstFunctionArg) {
                buffer.append(node.functionType());
                buffer.append('(');
            }
            buffer.append(toString(node.get(arg)));
            if (arg == lastFunctionArg) {
                buffer.append(')');
            }
            arg++;
        }
        return buffer.toString();
    }

    protected String indexColumn(IndexColumn node) throws StandardException {
        StringBuilder str = new StringBuilder();
        if (node.getTableName() != null) {
            str.append(toString(node.getTableName()));
            str.append(".");
        }
        str.append(maybeQuote(node.getColumnName()));
        if (!node.isAscending())
            str.append(" DESC");
        return str.toString();
    }

    protected String createAliasNode(CreateAliasNode node) throws StandardException {
        StringBuilder str = new StringBuilder(node.statementToString());
        if (node.isCreateOrReplace())
            str.insert(6, " OR REPLACE");
        str.append(' ');
        str.append(toString(node.getObjectName()));
        switch (node.getAliasType()) {
        case PROCEDURE:
        case FUNCTION:
            str.append(node.getAliasInfo());
            if (node.getDefinition() != null) {
                str.append(" AS '");
                if (node.getDefinition().indexOf('\n') >= 0) {
                    str.append("$$");
                    str.append(node.getDefinition());
                    str.append("$$");
                }
                else {
                    str.append(node.getDefinition().replace("'", "''"));
                }
                str.append('\'');
            }
            else {
                str.append(" EXTERNAL NAME '");
                str.append(node.getJavaClassName());
                if (node.getMethodName() != null) {
                    str.append('.');
                    str.append(node.getMethodName());
                }
                str.append('\'');
            }
            break;
        }
        return str.toString();
    }

    protected String renameNode(RenameNode node) throws StandardException {
        if (node.isAlterTable()) {
            return "ALTER TABLE " + toString(node.getObjectName()) +
                "RENAME COLUMN " + maybeQuote(node.getOldObjectName()) +
                " TO " + maybeQuote(node.getNewObjectName());
        }
        else if (node.getRenameType() == RenameNode.RenameType.INDEX
                    || node.getRenameType() == RenameNode.RenameType.COLUMN) {
            if (node.getObjectName() == null) {
                return node.statementToString() + " " + maybeQuote(node.getOldObjectName()) +
                    " TO " + maybeQuote(node.getNewObjectName());
            }
            else {
                return node.statementToString() + " " + toString(node.getObjectName()) +
                    "." + maybeQuote(node.getOldObjectName()) +
                    " TO " + maybeQuote(node.getNewObjectName());
            }
        }
        else {
            return node.statementToString() + " " + toString(node.getObjectName()) +
                " TO " + toString(node.getNewTableName());
        }
    }

    protected String dropIndexNode(DropIndexNode node) throws StandardException {
        StringBuilder str = new StringBuilder(node.statementToString());
        str.append(" ");
        if (node.getObjectName() != null) {
            str.append(toString(node.getObjectName()));
            str.append(".");
        }
        str.append(maybeQuote(node.getIndexName()));
        return str.toString();
    }

    protected String cursorNode(CursorNode node) throws StandardException {
        String result = toString(node.getResultSetNode());
        result = result + orderByListFetchFirstOffset(node.getOrderByList(),
                                                      node.getFetchFirstClause(),
                                                      node.getOffsetClause());
        return result;
    }

    protected String selectNode(SelectNode node) throws StandardException {
        StringBuilder str = new StringBuilder("SELECT ");
        if (node.isDistinct())
            str.append("DISTINCT ");
        str.append(toString(node.getResultColumns()));
        if (!node.getFromList().isEmpty()) {
            str.append(" FROM ");
            str.append(toString(node.getFromList()));
        }
        if (node.getWhereClause() != null) {
            str.append(" WHERE ");
            str.append(toString(node.getWhereClause()));
        }
        if (node.getGroupByList() != null) {
            str.append(" ");
            str.append(toString(node.getGroupByList()));
        }
        if (node.getHavingClause() != null) {
            str.append(" HAVING ");
            str.append(toString(node.getHavingClause()));
        }
        if (node.getWindows() != null) {
            str.append(" ");
            str.append(windowList(node.getWindows())); // Does not have NodeType.
        }
        return str.toString();
    }

    protected String insertNode(InsertNode node) throws StandardException {
        StringBuilder str = new StringBuilder("INSERT INTO ");
        str.append(toString(node.getTargetTableName()));
        if (node.getTargetColumnList() != null) {
            str.append("(");
            str.append(toString(node.getTargetColumnList()));
            str.append(")");
        }
        str.append(" ");
        str.append(toString(node.getResultSetNode()));
        if (node.getOrderByList() != null) {
            str.append(" ");
            str.append(toString(node.getOrderByList()));
        }
        if (node.getReturningList() != null) {
            str.append(" RETURNING ");
            str.append(toString(node.getReturningList()));
        }
        return str.toString();
    }

    protected String updateNode(UpdateNode unode) throws StandardException {
        // Cf. Parser's getUpdateNode().
        SelectNode snode = (SelectNode)unode.getResultSetNode();
        StringBuilder str = new StringBuilder("UPDATE ");
        str.append(toString(snode.getFromList().get(0)));
        str.append(" SET ");
        boolean first = true;
        for (ResultColumn col : snode.getResultColumns()) {
            if (first)
                first = false;
            else
                str.append(", ");
            str.append(toString(col.getReference()));
            str.append(" = ");
            str.append(maybeParens(col.getExpression()));
        }
        if (snode.getWhereClause() != null) {
            str.append(" WHERE ");
            str.append(toString(snode.getWhereClause()));
        }
        if (unode.getReturningList() != null) {
            str.append(" RETURNING ");
            str.append(toString(unode.getReturningList()));
        }
        return str.toString();
    }

    protected String deleteNode(DeleteNode dnode) throws StandardException {
        // Cf. Parser's getDeleteNode().
        SelectNode snode = (SelectNode)dnode.getResultSetNode();
        StringBuilder str = new StringBuilder("DELETE FROM ");
        str.append(toString(snode.getFromList().get(0)));
        if (snode.getWhereClause() != null) {
            str.append(" WHERE ");
            str.append(toString(snode.getWhereClause()));
        }
        if (dnode.getReturningList() != null) {
            str.append(" RETURNING ");
            str.append(toString(dnode.getReturningList()));
        }
        return str.toString();
    }

    protected String subqueryNode(SubqueryNode node) throws StandardException {
        String str = toString(node.getResultSet());
        str = str + orderByListFetchFirstOffset(node.getOrderByList(),
                                                node.getFetchFirst(),
                                                node.getOffset());
        str = "(" + str + ")";
        switch (node.getSubqueryType()) {
        case FROM:
        case EXPRESSION:
        default:
            return str;
        case EXISTS:
            return "EXISTS " + str;
        case NOT_EXISTS:
            return "NOT EXISTS " + str;
        case IN:
            return maybeParens(node.getLeftOperand()) + " IN " + str;
        case NOT_IN:
            return maybeParens(node.getLeftOperand()) + " NOT IN " + str;
        case EQ_ANY:
            return maybeParens(node.getLeftOperand()) + " = ANY " + str;
        case EQ_ALL:
            return maybeParens(node.getLeftOperand()) + " = ALL " + str;
        case NE_ANY:
            return maybeParens(node.getLeftOperand()) + " <> ANY " + str;
        case NE_ALL:
            return maybeParens(node.getLeftOperand()) + " <> ALL " + str;
        case GT_ANY:
            return maybeParens(node.getLeftOperand()) + " > ANY " + str;
        case GT_ALL:
            return maybeParens(node.getLeftOperand()) + " > ALL " + str;
        case GE_ANY:
            return maybeParens(node.getLeftOperand()) + " >= ANY " + str;
        case GE_ALL:
            return maybeParens(node.getLeftOperand()) + " > ANY " + str;
        case LT_ANY:
            return maybeParens(node.getLeftOperand()) + " < ANY " + str;
        case LT_ALL:
            return maybeParens(node.getLeftOperand()) + " < ALL " + str;
        case LE_ANY:
            return maybeParens(node.getLeftOperand()) + " <= ANY " + str;
        case LE_ALL:
            return maybeParens(node.getLeftOperand()) + " <= ALL " + str;
        }
    }

    protected String rowResultSetNode(RowResultSetNode node) throws StandardException {
        return "VALUES(" + toString(node.getResultColumns()) + ")";
    }

    protected String rowsResultSetNode(RowsResultSetNode node) throws StandardException {
        StringBuilder str = new StringBuilder("VALUES");
        boolean first = true;
        for (RowResultSetNode row : node.getRows()) {
            if (first)
                first = false;
            else
                str.append(", ");
            str.append("(");
            str.append(toString(row.getResultColumns()));
            str.append(")");
        }
        return str.toString();
    }

    protected String resultColumnList(ResultColumnList node) throws StandardException {
        return nodeList(node);
    }

    protected String resultColumn(ResultColumn node) throws StandardException {
        if (node.getReference() != null)
            return toString(node.getReference());

        String n = maybeQuote(node.getName());
        if (node.getExpression() == null)
            return n;

        String x = maybeParens(node.getExpression());
        if ((n == null) || n.equals(x))
            return x;
        else
            return x + " AS " + n;
    }

    protected String allResultColumn(AllResultColumn node) throws StandardException {
        if (node.getFullTableName() == null) {
            return "*";
        } else {
            return maybeQuote(node.getFullTableName()) + ".*";
        }
    }

    protected String fromList(FromList node) throws StandardException {
        return nodeList(node);
    }

    protected String fromBaseTable(FromBaseTable node) throws StandardException {
        String tn = toString(node.getOrigTableName());
        String n = maybeQuote(node.getCorrelationName());
        if (n == null)
            return tn;
        else
            return tn + " AS " + n;
    }

    protected String fromSubquery(FromSubquery node) throws StandardException {
        StringBuilder str = new StringBuilder(toString(node.getSubquery()));
        if (node.getOrderByList() != null) {
            str.append(' ');
            str.append(toString(node.getOrderByList()));
        }
        str.insert(0, '(');
        str.append(')');
        str.append(" AS ");
        str.append(maybeQuote(node.getCorrelationName()));
        if (node.getResultColumns() != null) {
            str.append('(');
            str.append(toString(node.getResultColumns()));
            str.append(')');
        }
        return str.toString();
    }

    protected String joinNode(JoinNode node) throws StandardException {
        StringBuilder str = new StringBuilder(toString(node.getLeftResultSet()));
        JoinNode.JoinType joinType = JoinNode.JoinType.INNER;
        if (node instanceof HalfOuterJoinNode)
            joinType = ((HalfOuterJoinNode)node).isRightOuterJoin() ?
                JoinNode.JoinType.RIGHT_OUTER : JoinNode.JoinType.LEFT_OUTER;
        else if (node instanceof FullOuterJoinNode)
            joinType = JoinNode.JoinType.FULL_OUTER;
        str.append(' ');
        if (node.isNaturalJoin())
            str.append("NATURAL ");
        str.append(JoinNode.joinTypeToString(joinType));
        str.append(' ');
        str.append(toString(node.getRightResultSet()));
        if (node.getJoinClause() != null) {
            str.append(" ON ");
            str.append(maybeParens(node.getJoinClause()));
        }
        if (node.getUsingClause() != null) {
            str.append(" USING (");
            str.append(toString(node.getUsingClause()));
            str.append(')');
        }
        return str.toString();
    }

    protected String unionNode(UnionNode node) throws StandardException {
        return toString(node.getLeftResultSet()) + " UNION " +
               toString(node.getRightResultSet());
    }

    protected String tableName(TableName node) throws StandardException {
        String schema = node.getSchemaName();
        String table = node.getTableName();

        if (schema == null)
            return maybeQuote(table);
        else
            return maybeQuote(schema) + "." + maybeQuote(table);
    }

    protected String columnReference(ColumnReference node) throws StandardException {
        // TODO does maybeQuote(node.getTableName()) deal with schema names correctly?
        String tableName = node.getTableName();
        String columnName = node.getColumnName();

        if (tableName != null)
            return maybeQuote(tableName) + "." + maybeQuote(columnName);
        else
            return maybeQuote(columnName);
    }

    /** Quote a column name if it contains $ */
    protected String maybeQuote(String identifier) {
<<<<<<< HEAD
        // If identifier is lowercase and matches IDENTIFIER from SQLGrammer.jj, no need for quotes
        // TODO IDENTIFIER has some unicode characters, need to either
        // TODO use the generated grammar or write a really long regex
=======
        // If identifier is lowercase and does not match IDENTIFIER from SQLGrammer.jj, no need for quotes
>>>>>>> c9bab984
        if (identifier == null)
            return null;
        else if (identifier.matches("[a-z_][a-z0-9_$]*") && !isReserved(identifier))
            return identifier;
        else
            return '"' + identifier.replace("\"", "\"\"") + '"';
    }

<<<<<<< HEAD
    private static boolean isReserved(String word) {
=======
    public static boolean isReserved(String word) {
>>>>>>> c9bab984
        return RESERVED_WORDS.contains(word.toLowerCase());
    }

    private static final Set<String> RESERVED_WORDS = getReservedWords();

    private static Set<String> getReservedWords() {

        // From SQLGrammar.jj
        String[] sql92ReservedKeywords = {
                "add",
                "all",
                "allocate",
                "alter",
                "and",
                "any",
                "are",
                "as",
<<<<<<< HEAD
                "asc",
                "assertion",
=======
>>>>>>> c9bab984
                "at",
                "authorization",
                "avg",
                "begin",
                "between",
<<<<<<< HEAD
                "binary",
                "bit",
                "both",
                "by",
                "cascade",
=======
                "bit",
                "both",
                "by",
>>>>>>> c9bab984
                "cascaded",
                "case",
                "cast",
                "char",
<<<<<<< HEAD
                "character",
=======
>>>>>>> c9bab984
                "character_length",
                "char_length",
                "check",
                "close",
<<<<<<< HEAD
                "coalesce",
                "collate",
                "collation",
=======
                "collate",
>>>>>>> c9bab984
                "column",
                "commit",
                "connect",
                "connection",
                "constraint",
<<<<<<< HEAD
                "constraints",
                "continue",
                "convert",
                "corresponding",
                "count",
=======
                "continue",
                "convert",
                "corresponding",
>>>>>>> c9bab984
                "create",
                "cross",
                "current",
                "current_date",
                "current_time",
                "current_timestamp",
                "current_user",
                "cursor",
<<<<<<< HEAD
                "d",
=======
>>>>>>> c9bab984
                "deallocate",
                "dec",
                "decimal",
                "declare",
<<<<<<< HEAD
                "default",
                "deferrable",
                "deferred",
                "delete",
                "desc",
                "describe",
                "diagnostics",
=======
                "_default",
                "delete",
                "describe",
>>>>>>> c9bab984
                "disconnect",
                "distinct",
                "double",
                "drop",
                "else",
                "end",
<<<<<<< HEAD
                "end-exec",
                "escape",
                "except",
                "exception",
=======
                "endexec",
                "escape",
                "except",
>>>>>>> c9bab984
                "exec",
                "execute",
                "exists",
                "external",
                "false",
                "fetch",
<<<<<<< HEAD
                "first",
                "float",
                "for",
                "foreign",
                "found",
=======
                "float",
                "for",
                "foreign",
>>>>>>> c9bab984
                "from",
                "full",
                "function",
                "get",
<<<<<<< HEAD
                "global",
                "go",
                "goto",
=======
                "get_current_connection",
                "global",
>>>>>>> c9bab984
                "grant",
                "group",
                "group_concat",
                "having",
                "hour",
                "identity",
<<<<<<< HEAD
                "if",
=======
>>>>>>> c9bab984
                "immediate",
                "in",
                "index",
                "indicator",
<<<<<<< HEAD
                "initially",
                "inner",
=======
                "inner",
                "inout",
>>>>>>> c9bab984
                "input",
                "insensitive",
                "insert",
                "int",
                "integer",
                "intersect",
<<<<<<< HEAD
                "into",
                "is",
                "isolation",
                "join",
                "key",
                "last",
                "leading",
                "left",
                "like",
=======
                "interval",
                "into",
                "is",
                "join",
                "leading",
                "left",
                "like",
                "limit",
>>>>>>> c9bab984
                "lower",
                "match",
                "max",
                "min",
                "minute",
<<<<<<< HEAD
                "module",
                "national",
                "natural",
                "nchar",
                "next",
                "no",
=======
                "national",
                "natural",
                "nchar",
                "nvarchar",
                "next",
                "no",
                "none",
>>>>>>> c9bab984
                "not",
                "null",
                "nullif",
                "numeric",
                "octet_length",
                "of",
                "on",
                "only",
                "open",
<<<<<<< HEAD
                "option",
                "or",
                "order",
                "outer",
                "output",
                "overlaps",
                "pad",
                "partial",
                "partition",
                "prepare",
                "preserve",
                "primary",
                "prior",
                "privileges",
                "procedure",
                "public",
                "read",
                "real",
                "references",
                "relative",
                "restrict",
=======
                "or",
                "order",
                "out",
                "outer",
                "output",
                "overlaps",
                "partition",
                "prepare",
                "primary",
                "procedure",
                "public",
                "real",
                "references",
                "restrict",
                "returning",
>>>>>>> c9bab984
                "revoke",
                "right",
                "rollback",
                "rows",
                "schema",
                "scroll",
                "second",
                "select",
<<<<<<< HEAD
                "session",
=======
>>>>>>> c9bab984
                "session_user",
                "set",
                "smallint",
                "some",
<<<<<<< HEAD
                "space",
=======
>>>>>>> c9bab984
                "sql",
                "sqlcode",
                "sqlerror",
                "sqlstate",
<<<<<<< HEAD
                "substring",
                "sum",
                "system_user",
                "t",
                "table",
                "temporary",
                "timezone_hour",
                "timezone_minute",
                "to",
                "transaction",
                "translate",
                "translation",
                "trailing",
                "trim",
                "true",
                "ts",
=======
                "sql_cache",
                "sql_no_cache",
                "straight_join",
                "substring",
                "sum",
                "system_user",
                "table",
                "timezone_hour",
                "timezone_minute",
                "to",
                "trailing",
                "translate",
                "translation",
                "true",
>>>>>>> c9bab984
                "union",
                "unique",
                "unknown",
                "update",
                "upper",
                "user",
                "using",
<<<<<<< HEAD
                "value",
                "values",
                "varbinary",
                "varchar",
                "varying",
                "view",
                "whenever",
                "where",
                "window",
                "with",
                "work",
                "write",
=======
                "values",
                "varchar",
                "varying",
                "whenever",
                "where",
                "with",
>>>>>>> c9bab984
                "year",
        };

        // From SQLGrammar.jj
        String[] otherReservedKeywords = {
<<<<<<< HEAD
                "boolean",
                "call",
                "curdate",
                "current_role",
                "current_schema",
                "curtime",
                "database",
                "getCurrentConnection",
                "grouping",
                "explain",
                "limit",
                "long",
                "ltrim",
                "none",
                "over",
                "returning",
                "role",
                "row_number",
                "rtrim",
                "sql_cache",
                "sql_no_cache",
                "straight_join",
=======
                "atomic",
                "boolean",
                "call",
                "current_role",
                "current_schema",
                "explain",
                "grouping",
                "ltrim",
                "rtrim",
                "trim",
>>>>>>> c9bab984
                "substr",
                "xml",
                "xmlexists",
                "xmlparse",
                "xmlquery",
                "xmlserialize",
                "z_order_lat_lon",
        };

        Set<String> result = new HashSet<String>();

        for (String word : sql92ReservedKeywords) {
            result.add(word);
        }

        for (String word : otherReservedKeywords) {
            result.add(word);
        }

        return result;
    }

    protected String virtualColumnNode(VirtualColumnNode node) throws StandardException {
        return maybeQuote(node.getSourceColumn().getName());
    }

    protected String groupByList(GroupByList node) throws StandardException {
        return "GROUP BY " + nodeList(node);
    }

    protected String groupByColumn(GroupByColumn node) throws StandardException {
        return maybeParens(node.getColumnExpression());
    }

    protected String orderByList(OrderByList node) throws StandardException {
        return "ORDER BY " + nodeList(node);
    }

    protected String orderByColumn(OrderByColumn node) throws StandardException {
        String result = maybeParens(node.getExpression());
        if (!node.isAscending()) {
            result += " DESC";
        }
        if (node.isNullsOrderedLow()) {
            result += " NULLS FIRST";
        }
        return result;
    }

    protected String partitionByList(PartitionByList node) throws StandardException {
        return "PARTITION BY " + nodeList(node);
    }

    protected String partitionByColumn(PartitionByColumn node) throws StandardException {
        return toString(node.getColumnExpression());
    }

    protected String windowList(WindowList node) throws StandardException {
        return "WINDOW " + nodeList(node);
    }

    protected String windowDefinitionNode(WindowDefinitionNode node)
            throws StandardException {
        StringBuffer str = new StringBuffer("");
        if (!node.isInline()) {
            str.append(node.getName());
            str.append(" AS ");
        }
        str.append("(");
        if (node.getPartitionByList() != null)
            str.append(toString(node.getPartitionByList()));
        if (node.getOrderByList() != null) {
            if (node.getPartitionByList() != null)
                str.append(" ");
            str.append(toString(node.getOrderByList()));
        }
        str.append(")");
        return str.toString();
    }

    protected String windowReferenceNode(WindowReferenceNode node)
            throws StandardException {
        return node.getName();
    }

    protected String aggregateWindowFunctionNode(AggregateWindowFunctionNode node)
            throws StandardException {
        return toString(node.getAggregateFunction()) +
            " OVER " + toString(node.getWindow());
    }

    protected String rowNumberFunctionNode(RowNumberFunctionNode node)
            throws StandardException {
        return node.getOperator().toUpperCase() + "()" +
            " OVER " + toString(node.getWindow());
    }

    protected String binaryLogicalOperatorNode(BinaryLogicalOperatorNode node)
            throws StandardException {
        return infixBinary(node);
    }

    protected String binaryComparisonOperatorNode(BinaryComparisonOperatorNode node)
        throws StandardException {
        return infixBinary(node);
    }

    protected String binaryArithmeticOperatorNode(BinaryArithmeticOperatorNode node)
            throws StandardException {
        return infixBinary(node);
    }

    protected String binaryBitOperatorNode(BinaryBitOperatorNode node)
            throws StandardException {
        return infixBinary(node);
    }

    protected String concatenationOperatorNode(ConcatenationOperatorNode node)
            throws StandardException {
        return infixBinary(node);
    }

    protected String leftRightFuncOperatorNode(LeftRightFuncOperatorNode node)
            throws StandardException {
        return functionBinary(node);
    }

    protected String simpleStringOperatorNode(SimpleStringOperatorNode node)
            throws StandardException {
        return functionUnary(node);
    }

    protected String notNode(NotNode node) throws StandardException {
        return prefixUnary(node);
    }

    protected String isNullNode(IsNullNode node) throws StandardException {
        return suffixUnary(node);
    }

    protected String unaryArithmeticOperatorNode(UnaryArithmeticOperatorNode node)
            throws StandardException {
        return functionUnary(node);
    }

    protected String unaryPrefixOperatorNode(UnaryArithmeticOperatorNode node)
            throws StandardException {
        return prefixUnary(node);
    }

    protected String unaryBitOperatorNode(UnaryBitOperatorNode node)
            throws StandardException {
        return prefixUnary(node);
    }

    protected String extractOperatorNode(ExtractOperatorNode node)
            throws StandardException {
        return node.getOperator().substring("EXTRACT ".length()).toUpperCase() + "(" +
            toString(node.getOperand()) + ")";
    }

    protected String unaryDateTimestampOperatorNode(UnaryDateTimestampOperatorNode node)
            throws StandardException {
        return functionUnary(node);
    }

    protected String timestampOperatorNode(TimestampOperatorNode node)
            throws StandardException {
        return functionBinary(node);
    }

    protected String lengthOperatorNode(LengthOperatorNode node)
            throws StandardException {
        return functionUnary(node);
    }

    protected String octetLengthOperatorNode(OctetLengthOperatorNode node)
            throws StandardException {
        return functionUnary(node);
    }

    protected String isNode(IsNode node) throws StandardException {
        StringBuilder str = new StringBuilder(maybeParens(node.getLeftOperand()));
        str.append(" IS ");
        if (node.isNegated())
            str.append("NOT ");
        ValueNode rightOperand = node.getRightOperand();
        if (rightOperand instanceof BooleanConstantNode) {
            Boolean value = (Boolean)((BooleanConstantNode)rightOperand).getValue();
            if (value == null)
                str.append("UNKNOWN");
            else
                str.append(value.toString().toUpperCase());
        }
        else
            str.append(maybeParens(rightOperand));
        return str.toString();
    }

    protected String aggregateNode(AggregateNode node) throws StandardException {
        if (node.getOperand() == null)
            return node.getAggregateName();
        else
            return node.getAggregateName() + "(" + toString(node.getOperand()) + ")";
    }

    protected String likeEscapeOperatorNode(LikeEscapeOperatorNode node)
            throws StandardException {
        String like = maybeParens(node.getReceiver()) +
            " " + node.getOperator().toUpperCase() + " " +
            maybeParens(node.getLeftOperand());
        if (node.getRightOperand() != null)
            like += " ESCAPE " + maybeParens(node.getRightOperand());
        return like;
    }

    protected String ternaryOperatorNode(TernaryOperatorNode node)
            throws StandardException {
        StringBuilder str = new StringBuilder(node.getOperator().toUpperCase());
        str.append("(");
        str.append(toString(node.getReceiver()));
        str.append(", ");
        str.append(toString(node.getLeftOperand()));
        if (node.getRightOperand() != null) {
            str.append(", ");
            str.append(toString(node.getRightOperand()));
        }
        str.append(")");
        return str.toString();
    }

    protected String timestampFunctionNode(TernaryOperatorNode node)
            throws StandardException {
        String interval = toString(node.getReceiver());
        switch ((Integer)((ConstantNode)node.getReceiver()).getValue()) {
        case TernaryOperatorNode.YEAR_INTERVAL:
            interval = "YEAR";
            break;
        case TernaryOperatorNode.QUARTER_INTERVAL:
            interval = "QUARTER";
            break;
        case TernaryOperatorNode.MONTH_INTERVAL:
            interval = "MONTH";
            break;
        case TernaryOperatorNode.WEEK_INTERVAL:
            interval = "WEEK";
            break;
        case TernaryOperatorNode.DAY_INTERVAL:
            interval = "DAY";
            break;
        case TernaryOperatorNode.HOUR_INTERVAL:
            interval = "HOUR";
            break;
        case TernaryOperatorNode.MINUTE_INTERVAL:
            interval = "MINUTE";
            break;
        case TernaryOperatorNode.SECOND_INTERVAL:
            interval = "SECOND";
            break;
        case TernaryOperatorNode.FRAC_SECOND_INTERVAL:
            interval = "MICROSECOND>";
            break;
        }
        return node.getOperator().toUpperCase() + "(" +
            interval + ", " +
            toString(node.getLeftOperand()) + ", " +
            toString(node.getRightOperand()) + ")";
    }

    protected String trimOperatorNode(TrimOperatorNode node)
            throws StandardException {
        if ((node.getRightOperand() instanceof ConstantNode) &&
            " ".equals(((ConstantNode)node.getRightOperand()).getValue())) {
            return node.getOperator().toUpperCase() + "(" +
                toString(node.getLeftOperand()) + ")";
        }
        else {
            StringBuilder str = new StringBuilder("TRIM(");
            if ("LTRIM".equals(node.getOperator()))
                str.append("LEADING");
            else if ("RTRIM".equals(node.getOperator()))
                str.append("TRAILING");
            else
                str.append("BOTH");
            str.append(" ");
            str.append(toString(node.getRightOperand()));
            str.append(" FROM ");
            str.append(toString(node.getLeftOperand()));
            return str.toString();
        }
    }

    protected String inListOperatorNode(InListOperatorNode node) throws StandardException {
        return maybeParens(node.getLeftOperand()) +
            " " + (node.isNegated() ? "NOT IN" : "IN") +
            " (" + toString(node.getRightOperandList()) + ")";
    }

    protected String valueNodeList(ValueNodeList node) throws StandardException {
        return nodeList(node, true);
    }

    protected String betweenOperatorNode(BetweenOperatorNode node)
            throws StandardException {
        return maybeParens(node.getLeftOperand()) +
            " BETWEEN " + maybeParens(node.getRightOperandList().get(0)) +
            " AND " + maybeParens(node.getRightOperandList().get(1));
    }

    protected String conditionalNode(ConditionalNode node) throws StandardException {
        StringBuilder str = new StringBuilder("CASE");
        while (true) {
            str.append(" WHEN ");
            str.append(maybeParens(node.getTestCondition()));
            str.append(" THEN ");
            str.append(maybeParens(node.getThenNode()));
            ValueNode elseNode = node.getElseNode();
            if (elseNode instanceof ConditionalNode)
                node = (ConditionalNode)elseNode;
            else {
                str.append(" ELSE ");
                str.append(maybeParens(elseNode));
                break;
            }
        }
        str.append(" END");
        return str.toString();
    }

    protected String simpleCaseNode(SimpleCaseNode node) throws StandardException {
        StringBuilder str = new StringBuilder("CASE ");
        str.append(maybeParens(node.getOperand()));
        for (int i = 0; i < node.getNumberOfCases(); i++) {
            str.append(" WHEN ");
            str.append(maybeParens(node.getCaseOperand(i)));
            str.append(" THEN ");
            str.append(maybeParens(node.getResultValue(i)));
        }
        if (node.getElseValue() != null) {
            str.append(" ELSE ");
            str.append(maybeParens(node.getElseValue()));
        }
        str.append(" END");
        return str.toString();
    }

    protected String coalesceFunctionNode(CoalesceFunctionNode node)
            throws StandardException {
        return functionCall(node.getFunctionName(),
                                                node.getArgumentsList());
    }

    protected String constantNode(ConstantNode node) throws StandardException {
        Object value = node.getValue();
        if (value == null)
            return "NULL";
        else if (value instanceof String)
            return "'" + ((String)value).replace("'", "''") + "'";
        else if (value instanceof byte[])
            return hexConstant((byte[])value);
        else if (value instanceof Double)
            return String.format(Locale.ENGLISH, "%e", (Double)value);
        else if (value instanceof Boolean)
            return value.toString().toUpperCase();
        else
            return value.toString();
    }

    protected String defaultNode(DefaultNode node) throws StandardException {
        return " DEFAULT "+ node.getDefaultText();
    }

    protected String prefixUnary(UnaryOperatorNode node) throws StandardException {
        return node.getOperator().toUpperCase() + " " +
            maybeParens(node.getOperand());
    }

    protected String suffixUnary(UnaryOperatorNode node) throws StandardException {
        return maybeParens(node.getOperand()) + " " +
            node.getOperator().toUpperCase();
    }

    protected String functionUnary(UnaryOperatorNode node) throws StandardException {
        return node.getOperator().toUpperCase() + "(" +
            toString(node.getOperand()) + ")";
    }

    protected String infixBinary(BinaryOperatorNode node) throws StandardException {
        return maybeParens(node.getLeftOperand()) +
            " " + node.getOperator().toUpperCase() + " " +
            maybeParens(node.getRightOperand());
    }

    protected String functionBinary(BinaryOperatorNode node) throws StandardException {
        return node.getOperator().toUpperCase() + "(" +
            toString(node.getLeftOperand()) + ", " +
            toString(node.getRightOperand()) + ")";
    }

    protected String functionCall(String functionName, ValueNodeList args)
            throws StandardException {
        return functionName + "(" + nodeList(args, true) + ")";
    }

    protected String nodeList(QueryTreeNodeList<? extends QueryTreeNode> nl)
            throws StandardException {
        return nodeList(nl, false);
    }

    protected String nodeList(QueryTreeNodeList<? extends QueryTreeNode> nl, boolean expr)
            throws StandardException {
        StringBuilder str = new StringBuilder();
        boolean first = true;
        for (QueryTreeNode node : nl) {
            if (first)
                first = false;
            else
                str.append(", ");
            str.append(expr ? maybeParens(node) : toString(node));
        }
        return str.toString();
    }

    protected String maybeParens(QueryTreeNode node) throws StandardException {
        String str = toString(node);
        if (node instanceof ConstantNode)
            return str;
        else if (str.indexOf(' ') < 0)
            return str;
        else
            return "(" + str + ")";
    }

    protected String hexConstant(byte[] value) {
        StringBuilder str = new StringBuilder("X'");
        for (byte b : value) {
            str.append(Integer.toString((int)b & 0xFF, 16).toUpperCase());
        }
        str.append("'");
        return str.toString();
    }

    protected String parameterNode(ParameterNode node) throws StandardException {
        return "$" + (node.getParameterNumber() + 1);
    }

    protected String currentDatetimeOperatorNode(CurrentDatetimeOperatorNode node)
            throws StandardException {
        switch (node.getField()) {
        case DATE:
            return "CURRENT_DATE";
        case TIME:
            return "CURRENT_TIME";
        case TIMESTAMP:
            return "CURRENT_TIMESTAMP";
        default:
            return "**UNKNOWN(" + node.getField() +")**";
        }
    }

    protected String castNode(CastNode node) throws StandardException {
        return "CAST(" + toString(node.getCastOperand()) +
            " AS " + node.getType().toString() + ")";
    }

    protected String explicitCollateNode(ExplicitCollateNode node)
            throws StandardException {
        return maybeParens(node.getOperand()) +
            " COLLATE " + node.getCollation();
    }

    protected String nextSequenceNode(NextSequenceNode node)
            throws StandardException {
        return "NEXT VALUE FOR " + toString(node.getSequenceName ());
    }

    protected String currentSequenceNode(CurrentSequenceNode node)
            throws StandardException {
        return "CURRENT VALUE FOR " + toString(node.getSequenceName ());
    }

    protected String javaToSQLValueNode(JavaToSQLValueNode node)
            throws StandardException {
        return toString(node.getJavaValueNode());
    }

    protected String sqlToJavaValueNode(SQLToJavaValueNode node)
            throws StandardException {
        return toString(node.getSQLValueNode());
    }

    protected String staticMethodCallNode(StaticMethodCallNode node)
            throws StandardException {
        StringBuilder str = new StringBuilder();

        if (node.getProcedureName() != null) {
            // Can't call tableName or toString because we need to avoid quoting
            TableName name = node.getProcedureName();
            String schema = name.getSchemaName();
            String table = name.getTableName();

            if (schema == null)
                str.append(table);
            else {
                str.append(schema);
                str.append(".");
                str.append(table);
            }
        }
        else
            str.append(node.getMethodName());
        str.append("(");
        JavaValueNode[] params = node.getMethodParameters();
        for (int i = 0; i < params.length; i++) {
            if (i > 0) str.append(", ");
            str.append(maybeParens(params[i]));
        }
        str.append(")");
        return str.toString();
    }

    protected String callStatementNode(CallStatementNode node) throws StandardException {
        return "CALL " + javaToSQLValueNode(node.methodCall());
    }

    protected String qualifiedDDLNode(DDLStatementNode node) throws StandardException {
        return node.statementToString() + " " + node.getObjectName();
    }

    protected String explainStatementNode(ExplainStatementNode node)
            throws StandardException {
        String detail;
        switch (node.getDetail()) {
        case BRIEF:
            detail = "BRIEF ";
            break;
        case VERBOSE:
            detail = "VERBOSE ";
            break;
        case NORMAL:
        default:
            detail = "";
            break;
        }
        return "EXPLAIN " + detail + toString(node.getStatement());
    }

    protected String transactionControlNode(TransactionControlNode node)
            throws StandardException {
        return node.statementToString();
    }

    protected String setTransactionIsolationNode(SetTransactionIsolationNode node)
            throws StandardException {
        return node.statementToString() + " " + node.getIsolationLevel().getSyntax();
    }

    protected String setTransactionAccessNode(SetTransactionAccessNode node)
            throws StandardException {
        return node.statementToString() + " " + node.getAccessMode().getSyntax();
    }

    protected String setConstraintsNode(SetConstraintsNode node)
            throws StandardException {
        StringBuilder str = new StringBuilder(node.statementToString());
        str.append(" ");
        if (node.isAll()) {
            str.append("ALL");
        }
        else {
            str.append(toString(node.getConstraints()));
        }
        str.append(" ");
        if (node.isDeferred()) {
            str.append("DEFERRED");
        }
        else {
            str.append("IMMEDIATE");
        }
        return str.toString();
    }

    protected String setConfigurationNode(SetConfigurationNode node)
            throws StandardException {
        return node.statementToString() + " = '" + node.getValue() + "'";
    }

    protected String showConfigurationNode(ShowConfigurationNode node)
            throws StandardException {
        return node.statementToString();
    }

    protected String rowCtorNode(RowConstructorNode row) throws StandardException
    {
        ValueNodeList list = row.getNodeList();

        switch(list.size())
        {
            case 0:
                return "EMPTY";
            case 1:
                QueryTreeNode node = list.get(0);
                if (!(node instanceof RowConstructorNode))
                    return toString(node);
        }

        StringBuilder bd = new StringBuilder();
        for (QueryTreeNode node : list )
        {
            doPrint(node, bd);
            bd.append(", ");
        }

        return bd.substring(0, bd.length() -2); // delete the last (<COMMA> <SPACE>)
    }

    protected String declareStatementNode(DeclareStatementNode node)
            throws StandardException {
        return "DECLARE " + node.getName() + " CURSOR FOR " +
            toString(node.getStatement());
    }

    protected String fetchStatementNode(FetchStatementNode node)
            throws StandardException {
        return "FETCH " +
            ((node.getCount() < 0) ? "ALL" : Integer.toString(node.getCount())) +
            " FROM " + node.getName();
    }

    protected String closeStatementNode(CloseStatementNode node)
            throws StandardException {
        return "CLOSE " + node.getName();
    }

    protected String prepareStatementNode(PrepareStatementNode node)
            throws StandardException {
        return "PREPARE " + node.getName() + " AS " +
            toString(node.getStatement());
    }

    protected String executeStatementNode(ExecuteStatementNode node)
            throws StandardException {
        return "EXECUTE " + node.getName() +
            "(" + nodeList(node.getParameterList(), true) + ")";
    }

    protected String deallocateStatementNode(DeallocateStatementNode node)
            throws StandardException {
        return "DEALLOCATE " + node.getName();
    }

    protected String copyStatementNode(CopyStatementNode node)
            throws StandardException {
        StringBuilder str = new StringBuilder("COPY ");
        if (node.getSubquery() != null) {
            str.append("(");
            str.append(toString(node.getSubquery()));
            str.append(")");
        }
        else {
            str.append(node.getTableName());
            if (node.getColumnList() != null) {
                str.append("(");
                str.append(toString(node.getColumnList()));
                str.append(")");
            }
        }
        switch (node.getMode()) {
        case FROM_TABLE:
        case FROM_SUBQUERY:
            str.append(" TO ");
            break;
        case TO_TABLE:
            str.append(" FROM ");
            break;
        }
        if (node.getFilename() != null) {
            str.append("'");
            str.append(node.getFilename());
            str.append("'");
        }
        else if (node.getMode() == CopyStatementNode.Mode.TO_TABLE) {
            str.append("STDIN");
        }
        else {
            str.append("STDOUT");
        }
        boolean options = false;
        if (node.getFormat() != null) {
            options = copyOption(str, "FORMAT", node.getFormat().name(), options);
        }
        if (node.getDelimiter() != null) {
            options = copyOptionString(str, "DELIMITER", node.getDelimiter(), options);
        }
        if (node.getNullString() != null) {
            options = copyOptionString(str, "NULL", node.getNullString(), options);
        }
        if (node.isHeader()) {
            options = copyOption(str, "HEADER", "TRUE", options);
        }
        if (node.getQuote() != null) {
            options = copyOptionString(str, "QUOTE", node.getQuote(), options);
        }
        if (node.getEscape() != null) {
            options = copyOptionString(str, "ESCAPE", node.getEscape(), options);
        }
        if (node.getEncoding() != null) {
            options = copyOptionString(str, "ENCODING", node.getEncoding(), options);
        }
        if (node.getCommitFrequency() != 0) {
            options = copyOption(str, "COMMIT", node.getCommitFrequency() + " ROWS", options);
        }
        if (node.getMaxRetries() != 0) {
            options = copyOption(str, "RETRY", node.getMaxRetries() + "", options);
        }
        if (options) {
            str.append(")");
        }
        return str.toString();
    }

    protected boolean copyOptionString(StringBuilder str, String keyword, String value, boolean options) {
        return copyOption(str, keyword, "'" + value + "'", options);
    }

    protected boolean copyOption(StringBuilder str, String keyword, String value, boolean options) {
        if (!options) {
            str.append(" WITH (");
        }
        else {
            str.append(", ");
        }
        str.append(keyword);
        str.append(" " );
        str.append(value);
        return true;
    }

    protected void doPrint(QueryTreeNode node, StringBuilder bd) throws StandardException
    {
        if (node instanceof RowConstructorNode)
            bd.append(rowCtorNode((RowConstructorNode)node));
        else
            bd.append(toString(node));
    }

    protected String groupConcat(GroupConcatNode node) throws StandardException
    {
        StringBuilder ret = new StringBuilder("GROUP_CONCAT(");

        ret.append(node.getOperand());

        OrderByList orderBy = node.getOrderBy();
        if (orderBy != null)
            ret.append(this.toString(orderBy));

        // i
        ret.append("SEPARATOR \'").append(node.getSeparator()).append("\')");
        return ret.toString();
    }

    protected String orderByListFetchFirstOffset(OrderByList orderByList,
                                                 ValueNode fetchFirst,
                                                 ValueNode offset) throws StandardException {
        String result = "";
        if (orderByList != null) {
            result += " " + toString(orderByList);
        }
        if (fetchFirst != null) {
            result += " LIMIT " + toString(fetchFirst);
        }
        if (offset != null) {
            result += " OFFSET " + toString(offset);
        }
        return result;
    }
}<|MERGE_RESOLUTION|>--- conflicted
+++ resolved
@@ -834,13 +834,7 @@
 
     /** Quote a column name if it contains $ */
     protected String maybeQuote(String identifier) {
-<<<<<<< HEAD
-        // If identifier is lowercase and matches IDENTIFIER from SQLGrammer.jj, no need for quotes
-        // TODO IDENTIFIER has some unicode characters, need to either
-        // TODO use the generated grammar or write a really long regex
-=======
         // If identifier is lowercase and does not match IDENTIFIER from SQLGrammer.jj, no need for quotes
->>>>>>> c9bab984
         if (identifier == null)
             return null;
         else if (identifier.matches("[a-z_][a-z0-9_$]*") && !isReserved(identifier))
@@ -849,11 +843,7 @@
             return '"' + identifier.replace("\"", "\"\"") + '"';
     }
 
-<<<<<<< HEAD
-    private static boolean isReserved(String word) {
-=======
     public static boolean isReserved(String word) {
->>>>>>> c9bab984
         return RESERVED_WORDS.contains(word.toLowerCase());
     }
 
@@ -871,62 +861,31 @@
                 "any",
                 "are",
                 "as",
-<<<<<<< HEAD
-                "asc",
-                "assertion",
-=======
->>>>>>> c9bab984
                 "at",
                 "authorization",
                 "avg",
                 "begin",
                 "between",
-<<<<<<< HEAD
-                "binary",
                 "bit",
                 "both",
                 "by",
-                "cascade",
-=======
-                "bit",
-                "both",
-                "by",
->>>>>>> c9bab984
                 "cascaded",
                 "case",
                 "cast",
                 "char",
-<<<<<<< HEAD
-                "character",
-=======
->>>>>>> c9bab984
                 "character_length",
                 "char_length",
                 "check",
                 "close",
-<<<<<<< HEAD
-                "coalesce",
                 "collate",
-                "collation",
-=======
-                "collate",
->>>>>>> c9bab984
                 "column",
                 "commit",
                 "connect",
                 "connection",
                 "constraint",
-<<<<<<< HEAD
-                "constraints",
                 "continue",
                 "convert",
                 "corresponding",
-                "count",
-=======
-                "continue",
-                "convert",
-                "corresponding",
->>>>>>> c9bab984
                 "create",
                 "cross",
                 "current",
@@ -935,110 +894,55 @@
                 "current_timestamp",
                 "current_user",
                 "cursor",
-<<<<<<< HEAD
-                "d",
-=======
->>>>>>> c9bab984
                 "deallocate",
                 "dec",
                 "decimal",
                 "declare",
-<<<<<<< HEAD
-                "default",
-                "deferrable",
-                "deferred",
-                "delete",
-                "desc",
-                "describe",
-                "diagnostics",
-=======
                 "_default",
                 "delete",
                 "describe",
->>>>>>> c9bab984
                 "disconnect",
                 "distinct",
                 "double",
                 "drop",
                 "else",
                 "end",
-<<<<<<< HEAD
-                "end-exec",
-                "escape",
-                "except",
-                "exception",
-=======
                 "endexec",
                 "escape",
                 "except",
->>>>>>> c9bab984
                 "exec",
                 "execute",
                 "exists",
                 "external",
                 "false",
                 "fetch",
-<<<<<<< HEAD
-                "first",
                 "float",
                 "for",
                 "foreign",
-                "found",
-=======
-                "float",
-                "for",
-                "foreign",
->>>>>>> c9bab984
                 "from",
                 "full",
                 "function",
                 "get",
-<<<<<<< HEAD
-                "global",
-                "go",
-                "goto",
-=======
                 "get_current_connection",
                 "global",
->>>>>>> c9bab984
                 "grant",
                 "group",
                 "group_concat",
                 "having",
                 "hour",
                 "identity",
-<<<<<<< HEAD
-                "if",
-=======
->>>>>>> c9bab984
                 "immediate",
                 "in",
                 "index",
                 "indicator",
-<<<<<<< HEAD
-                "initially",
-                "inner",
-=======
                 "inner",
                 "inout",
->>>>>>> c9bab984
                 "input",
                 "insensitive",
                 "insert",
                 "int",
                 "integer",
                 "intersect",
-<<<<<<< HEAD
-                "into",
-                "is",
-                "isolation",
-                "join",
-                "key",
-                "last",
-                "leading",
-                "left",
-                "like",
-=======
                 "interval",
                 "into",
                 "is",
@@ -1047,20 +951,11 @@
                 "left",
                 "like",
                 "limit",
->>>>>>> c9bab984
                 "lower",
                 "match",
                 "max",
                 "min",
                 "minute",
-<<<<<<< HEAD
-                "module",
-                "national",
-                "natural",
-                "nchar",
-                "next",
-                "no",
-=======
                 "national",
                 "natural",
                 "nchar",
@@ -1068,7 +963,6 @@
                 "next",
                 "no",
                 "none",
->>>>>>> c9bab984
                 "not",
                 "null",
                 "nullif",
@@ -1078,29 +972,6 @@
                 "on",
                 "only",
                 "open",
-<<<<<<< HEAD
-                "option",
-                "or",
-                "order",
-                "outer",
-                "output",
-                "overlaps",
-                "pad",
-                "partial",
-                "partition",
-                "prepare",
-                "preserve",
-                "primary",
-                "prior",
-                "privileges",
-                "procedure",
-                "public",
-                "read",
-                "real",
-                "references",
-                "relative",
-                "restrict",
-=======
                 "or",
                 "order",
                 "out",
@@ -1116,7 +987,6 @@
                 "references",
                 "restrict",
                 "returning",
->>>>>>> c9bab984
                 "revoke",
                 "right",
                 "rollback",
@@ -1125,40 +995,14 @@
                 "scroll",
                 "second",
                 "select",
-<<<<<<< HEAD
-                "session",
-=======
->>>>>>> c9bab984
                 "session_user",
                 "set",
                 "smallint",
                 "some",
-<<<<<<< HEAD
-                "space",
-=======
->>>>>>> c9bab984
                 "sql",
                 "sqlcode",
                 "sqlerror",
                 "sqlstate",
-<<<<<<< HEAD
-                "substring",
-                "sum",
-                "system_user",
-                "t",
-                "table",
-                "temporary",
-                "timezone_hour",
-                "timezone_minute",
-                "to",
-                "transaction",
-                "translate",
-                "translation",
-                "trailing",
-                "trim",
-                "true",
-                "ts",
-=======
                 "sql_cache",
                 "sql_no_cache",
                 "straight_join",
@@ -1173,7 +1017,6 @@
                 "translate",
                 "translation",
                 "true",
->>>>>>> c9bab984
                 "union",
                 "unique",
                 "unknown",
@@ -1181,56 +1024,17 @@
                 "upper",
                 "user",
                 "using",
-<<<<<<< HEAD
-                "value",
-                "values",
-                "varbinary",
-                "varchar",
-                "varying",
-                "view",
-                "whenever",
-                "where",
-                "window",
-                "with",
-                "work",
-                "write",
-=======
                 "values",
                 "varchar",
                 "varying",
                 "whenever",
                 "where",
                 "with",
->>>>>>> c9bab984
                 "year",
         };
 
         // From SQLGrammar.jj
         String[] otherReservedKeywords = {
-<<<<<<< HEAD
-                "boolean",
-                "call",
-                "curdate",
-                "current_role",
-                "current_schema",
-                "curtime",
-                "database",
-                "getCurrentConnection",
-                "grouping",
-                "explain",
-                "limit",
-                "long",
-                "ltrim",
-                "none",
-                "over",
-                "returning",
-                "role",
-                "row_number",
-                "rtrim",
-                "sql_cache",
-                "sql_no_cache",
-                "straight_join",
-=======
                 "atomic",
                 "boolean",
                 "call",
@@ -1241,7 +1045,6 @@
                 "ltrim",
                 "rtrim",
                 "trim",
->>>>>>> c9bab984
                 "substr",
                 "xml",
                 "xmlexists",
